--- conflicted
+++ resolved
@@ -112,15 +112,11 @@
                 param.model_parallel = False
 
     if args.cpu_optimizer:
-<<<<<<< HEAD
-        cpu_adam_optimizer = torch.optim.Adam if args.cpu_torch_adam else DeepSpeedCPUAdam
-=======
         if args.cpu_torch_adam:
             cpu_adam_optimizer = torch.optim.Adam
         else:
-        from deepspeed.ops.adam import DeepSpeedCPUAdam
+            from deepspeed.ops.adam import DeepSpeedCPUAdam
             cpu_adam_optimizer = DeepSpeedCPUAdam
->>>>>>> a0a80fcc
         optimizer = cpu_adam_optimizer(param_groups,
                         lr=args.lr, weight_decay=args.weight_decay)
     else:
